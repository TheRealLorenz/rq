--- conflicted
+++ resolved
@@ -24,12 +24,8 @@
 pub struct Response {
     pub status: StatusCode,
     pub version: String,
-<<<<<<< HEAD
     pub payload: Payload,
-=======
     pub headers: HeaderMap,
-    pub body: Content,
->>>>>>> 5e8dbade
 }
 
 impl Response {
