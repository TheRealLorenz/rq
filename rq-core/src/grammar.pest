<<<<<<< HEAD
file = { SOI ~ ((request | var_block) ~ (DELIM ~ (request | var_block))*)? ~ EOI}

var_block = { (var_def ~ NEWLINE*)+ }
var_def = { "@" ~ var_def_name ~ " "? ~ "=" ~ " "? ~ var_def_value }
var_def_name = { (!whitespace ~ ANY)+ }
var_def_value = { (PUSH("'" | "\"") ~ (!PEEK ~ (variable | ANY))* ~ POP) | (!whitespace ~ (variable | ANY))+ }
=======
file = { SOI ~ (request ~ (DELIM ~ request)*)? ~ EOI}
>>>>>>> 29eb2a7c

DELIM = _{ "###" }
WHITESPACE = _{ " " }

char = { !(" " | "\n" | "\t") ~ ANY }

request = {
	NEWLINE* ~
	method? ~ url ~ query? ~ version? ~ NEWLINE ~
	headers? ~
	NEWLINE ~
	body? ~
	NEWLINE*
}

<<<<<<< HEAD
request_line = _{ (method ~ " "+)? ~ url ~ query? ~ (" "+ ~ version)? ~ NEWLINE }

url = { (variable | url_fragment)+ }
url_fragment = { (!(whitespace | VAR_BEGIN | "?") ~ ANY)+ }

method = { ("GET" | "DELETE" | "POST" | "PUT") }
version = { "HTTP/" ~ ("0.9" | "1.0" | "1.1" | "2.0" | "3.0") }
whitespace = _{ " " | "\t" | NEWLINE }

query = { (NEWLINE ~ (" " | "\t")*)? ~ "?" ~ query_item ~ ((NEWLINE ~ (" " | "\t")*)? ~ "&" ~ query_item)* }
query_item = { query_name ~ "=" ~ query_value }

query_name = { (variable | query_name_fragment)+ }
query_name_fragment = { (!(whitespace | VAR_BEGIN | "=") ~ ANY)+ }

query_value = { (PUSH("'" | "\"") ~ (!PEEK ~ (variable | ANY))* ~ POP) | (!(NEWLINE | "&" | " ") ~ (variable | query_value_fragment))+ }
query_value_fragment = { (!(whitespace | VAR_BEGIN | "&") ~ ANY)+ }

headers = { header+ }
header = { header_name ~ ":" ~ whitespace ~ header_value ~ NEWLINE }

header_name = { (!(NEWLINE | ":") ~ (variable | header_name_fragment))+ }
header_name_fragment = { (!(whitespace | VAR_BEGIN | ":") ~ ANY)+ }

header_value = { (!NEWLINE ~ (variable | header_value_fragment))+ }
header_value_fragment = { (!(NEWLINE | VAR_BEGIN) ~ ANY)+ }

body = { (!DELIM ~ (variable | body_fragment))+ }
body_fragment = { (!DELIM ~ ANY)+ }

DELIM = { "#"{3} ~ NEWLINE+ }

VAR_BEGIN = { "{{" }
VAR_END = { "}}" }
variable = { VAR_BEGIN ~ variable_name ~ VAR_END }
variable_name = { (!(whitespace | VAR_END) ~ ANY)+ }
=======
method = { "GET" | "DELETE" | "POST" | "PUT" }

url = @{ (!"?" ~ char)+ }

query = @{
	PUSH(NEWLINE ~ " "* | "") ~
	"?" ~ query_item ~
	(PEEK ~ "&" ~ query_item)* ~
	DROP
}
query_item = ${ query_name ~ "=" ~ query_value }
query_name = @{ (!"=" ~ char)+ }
query_value = @{
	(
		PUSH("\"" | "'") ~
		(!PEEK ~ ANY)+ ~
		POP
	) |
	(!"&" ~ char)+
}

version = { "HTTP/" ~ ("0.9" | "1.0" | "1.1" | "2.0" | "3.0") }

headers = { (header ~ NEWLINE)+ }
header = { header_name ~ ": " ~ header_value }
header_name = @{ (!":" ~ char)+ }
header_value = @{ (" " | char)+ }

body = { (!DELIM ~ ANY)+ }
>>>>>>> 29eb2a7c
<|MERGE_RESOLUTION|>--- conflicted
+++ resolved
@@ -1,16 +1,14 @@
-<<<<<<< HEAD
-file = { SOI ~ ((request | var_block) ~ (DELIM ~ (request | var_block))*)? ~ EOI}
-
-var_block = { (var_def ~ NEWLINE*)+ }
-var_def = { "@" ~ var_def_name ~ " "? ~ "=" ~ " "? ~ var_def_value }
-var_def_name = { (!whitespace ~ ANY)+ }
-var_def_value = { (PUSH("'" | "\"") ~ (!PEEK ~ (variable | ANY))* ~ POP) | (!whitespace ~ (variable | ANY))+ }
-=======
-file = { SOI ~ (request ~ (DELIM ~ request)*)? ~ EOI}
->>>>>>> 29eb2a7c
+file = {
+	SOI ~
+	((request | var_def_block) ~
+	(DELIM ~ (request | var_def_block))*)? ~
+	EOI
+}
 
 DELIM = _{ "###" }
 WHITESPACE = _{ " " }
+VAR_BEGIN = _{ "{{" }
+VAR_END = _{ "}}" }
 
 char = { !(" " | "\n" | "\t") ~ ANY }
 
@@ -23,47 +21,10 @@
 	NEWLINE*
 }
 
-<<<<<<< HEAD
-request_line = _{ (method ~ " "+)? ~ url ~ query? ~ (" "+ ~ version)? ~ NEWLINE }
-
-url = { (variable | url_fragment)+ }
-url_fragment = { (!(whitespace | VAR_BEGIN | "?") ~ ANY)+ }
-
-method = { ("GET" | "DELETE" | "POST" | "PUT") }
-version = { "HTTP/" ~ ("0.9" | "1.0" | "1.1" | "2.0" | "3.0") }
-whitespace = _{ " " | "\t" | NEWLINE }
-
-query = { (NEWLINE ~ (" " | "\t")*)? ~ "?" ~ query_item ~ ((NEWLINE ~ (" " | "\t")*)? ~ "&" ~ query_item)* }
-query_item = { query_name ~ "=" ~ query_value }
-
-query_name = { (variable | query_name_fragment)+ }
-query_name_fragment = { (!(whitespace | VAR_BEGIN | "=") ~ ANY)+ }
-
-query_value = { (PUSH("'" | "\"") ~ (!PEEK ~ (variable | ANY))* ~ POP) | (!(NEWLINE | "&" | " ") ~ (variable | query_value_fragment))+ }
-query_value_fragment = { (!(whitespace | VAR_BEGIN | "&") ~ ANY)+ }
-
-headers = { header+ }
-header = { header_name ~ ":" ~ whitespace ~ header_value ~ NEWLINE }
-
-header_name = { (!(NEWLINE | ":") ~ (variable | header_name_fragment))+ }
-header_name_fragment = { (!(whitespace | VAR_BEGIN | ":") ~ ANY)+ }
-
-header_value = { (!NEWLINE ~ (variable | header_value_fragment))+ }
-header_value_fragment = { (!(NEWLINE | VAR_BEGIN) ~ ANY)+ }
-
-body = { (!DELIM ~ (variable | body_fragment))+ }
-body_fragment = { (!DELIM ~ ANY)+ }
-
-DELIM = { "#"{3} ~ NEWLINE+ }
-
-VAR_BEGIN = { "{{" }
-VAR_END = { "}}" }
-variable = { VAR_BEGIN ~ variable_name ~ VAR_END }
-variable_name = { (!(whitespace | VAR_END) ~ ANY)+ }
-=======
 method = { "GET" | "DELETE" | "POST" | "PUT" }
 
-url = @{ (!"?" ~ char)+ }
+url = ${ (var | url_fragment)+ }
+url_fragment = @{ (!(VAR_BEGIN | "?") ~ char)+ }
 
 query = @{
 	PUSH(NEWLINE ~ " "* | "") ~
@@ -85,9 +46,26 @@
 version = { "HTTP/" ~ ("0.9" | "1.0" | "1.1" | "2.0" | "3.0") }
 
 headers = { (header ~ NEWLINE)+ }
-header = { header_name ~ ": " ~ header_value }
-header_name = @{ (!":" ~ char)+ }
-header_value = @{ (" " | char)+ }
+header = { header_name ~ ":" ~ header_value }
+header_name = ${ (var | header_name_fragment)+ }
+header_name_fragment = @{ (!(VAR_BEGIN | ":") ~ char)+ }
+header_value = ${ (var | header_value_fragment)+ }
+header_value_fragment = @{ (!VAR_BEGIN ~ (char | " "))+ }
 
-body = { (!DELIM ~ ANY)+ }
->>>>>>> 29eb2a7c
+body = ${ (var | body_fragment)+ }
+body_fragment = @{ (!(VAR_BEGIN | DELIM)~ ANY)+ }
+
+var = { VAR_BEGIN ~ var_name ~ VAR_END }
+var_name = { (!VAR_END ~ char)+ }
+
+var_def_block = { (var_def ~ NEWLINE*)+ }
+var_def = ${ "@" ~ var_def_name ~ " "? ~ "=" ~ " "? ~ var_def_value }
+var_def_name = @{ (!"=" ~ char)+ }
+var_def_value = @{
+	(
+		PUSH("'" | "\"") ~
+		(!PEEK ~ (var | ANY))* ~
+		POP
+	) |
+	(var | char)+
+}