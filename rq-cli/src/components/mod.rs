use crossterm::event::KeyEvent;
use ratatui::{prelude::Rect, widgets::Block};

use crate::terminal::Frame;

<<<<<<< HEAD
use self::popup::Popup;

=======
pub mod http_request;
>>>>>>> 0a983ae6
pub mod input;
pub mod legend;
pub mod menu;
pub mod message_dialog;
pub mod popup;
pub mod response_panel;

pub enum HandleSuccess {
    Consumed,
    Ignored,
}

pub type HandleResult = anyhow::Result<HandleSuccess>;

pub trait Component {
    fn on_event(&mut self, _key_event: KeyEvent) -> HandleResult {
        Ok(HandleSuccess::Ignored)
    }
    fn update(&mut self) {}
    fn render(&self, frame: &mut Frame, area: Rect);
}

pub trait BlockComponent {
    fn on_event(&mut self, _key_event: KeyEvent) -> HandleResult {
        Ok(HandleSuccess::Ignored)
    }
    fn update(&mut self) {}
    fn render(&self, frame: &mut Frame, area: Rect, block: Block);
    fn popup(self) -> Popup<Self>
    where
        Self: std::marker::Sized,
    {
        Popup::new(self)
    }
    fn keymaps() -> impl Iterator<Item = &'static (&'static str, &'static str)> {
        std::iter::empty()
    }
}<|MERGE_RESOLUTION|>--- conflicted
+++ resolved
@@ -3,12 +3,9 @@
 
 use crate::terminal::Frame;
 
-<<<<<<< HEAD
 use self::popup::Popup;
 
-=======
 pub mod http_request;
->>>>>>> 0a983ae6
 pub mod input;
 pub mod legend;
 pub mod menu;
