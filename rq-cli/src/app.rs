use std::collections::HashMap;

use ratatui::{
    prelude::{Constraint, Direction, Layout},
    style::{Color, Modifier, Style},
    text::{Line, Span},
    widgets::{Block, Borders},
};
use rq_core::{
    parser::{HttpFile, HttpRequest},
    request::Response,
};
use tokio::sync::mpsc::{channel, Receiver, Sender};

use crossterm::event::{Event, KeyCode, KeyEvent, KeyModifiers};

use crate::components::{
    legend::Legend,
    menu::{Menu, MenuItem},
    message_dialog::{Message, MessageDialog},
    popup::Popup,
    response_panel::ResponsePanel,
    BlockComponent, HandleSuccess,
};

#[derive(Default)]
enum FocusState {
    #[default]
    RequestsList,
    ResponseBuffer,
}

impl MenuItem for HttpRequest {
    fn render(&self) -> Vec<ratatui::text::Line<'_>> {
        let mut lines = Vec::new();

        let mut first_line_spans = vec![
            Span::styled(self.method.to_string(), Style::default().fg(Color::Green)),
            Span::raw(" "),
            Span::raw(self.url.to_string()),
        ];
        let version_span = Span::raw(format!(" {:?}", self.version));

        let mut query = self
            .query
            .iter()
            .enumerate()
            .map(|(i, (k, v))| {
                Line::from(vec![
                    Span::raw(" ".repeat(self.method.to_string().len() + 1)),
                    Span::styled(
                        if i == 0 { "?" } else { "&" },
                        Style::default().fg(Color::Blue),
                    ),
                    Span::raw(k),
                    Span::raw("="),
                    Span::raw(v),
                ])
            })
            .collect::<Vec<_>>();

        if query.is_empty() {
            first_line_spans.push(version_span);
            lines.push(Line::from(first_line_spans));
        } else {
            lines.push(Line::from(first_line_spans));
            query.last_mut().unwrap().spans.push(version_span);
            lines.extend(query);
        }

        let headers: Vec<Line> = self
            .headers
            .iter()
            .map(|(k, v)| {
                Line::from(vec![
                    Span::styled(k.to_string(), Style::default().fg(Color::Blue)),
                    Span::raw(": "),
                    Span::raw(v.to_string()),
                ])
            })
            .collect();
        lines.extend(headers);

        if !self.body.is_empty() {
            lines.push(Line::styled(
                "Focus to show body",
                Style::default()
                    .fg(Color::Rgb(246, 133, 116))
                    .add_modifier(Modifier::ITALIC),
            ));
        }

        lines.push(Line::from(""));
        lines
    }

    fn render_highlighted(&self) -> Vec<Line<'_>> {
        let mut lines = self.render();

        // Underline first line
        lines[0].patch_style(
            Style::default()
                .add_modifier(Modifier::UNDERLINED)
                .add_modifier(Modifier::BOLD),
        );

        // Replace body with expanded version
        if !self.body.is_empty() {
            lines.pop();
            lines.pop();

            for line in self.body.to_string().lines() {
                lines.push(Line::styled(
                    line.to_owned(),
                    Style::default().fg(Color::Rgb(246, 133, 116)),
                ));
            }
            lines.push(Line::from(""));
        }

        lines
    }
}

pub struct App {
    res_rx: Receiver<(Response, usize)>,
    req_tx: Sender<(HttpRequest, usize)>,

    request_menu: Menu<HttpRequest>,
    responses: Vec<ResponsePanel>,
    should_exit: bool,
    file_path: String,
    focus: FocusState,
    message_popup: Option<Popup<MessageDialog>>,
}

fn handle_requests(mut req_rx: Receiver<(HttpRequest, usize)>, res_tx: Sender<(Response, usize)>) {
    tokio::spawn(async move {
        while let Some((req, i)) = req_rx.recv().await {
<<<<<<< HEAD
            let data = match rq_core::request::execute(&req, &HashMap::new()).await {
                Ok(data) => data,
=======
            match rq_core::request::execute(&req).await {
                Ok(data) => res_tx.send((data, i)).await.unwrap(),
>>>>>>> 29eb2a7c
                Err(e) => {
                    MessageDialog::push_message(Message::Error(e.to_string()));
                    continue;
                }
            };
        }
    });
}

impl App {
    const KEYMAPS: &'static [(&'static str, &'static str); 1] = &[("Esc/q", "exit")];

    pub fn new(file_path: String, http_file: HttpFile) -> Self {
        let (req_tx, req_rx) = channel::<(HttpRequest, usize)>(1);
        let (res_tx, res_rx) = channel::<(Response, usize)>(1);

        handle_requests(req_rx, res_tx);

        let responses = std::iter::repeat(ResponsePanel::default())
            .take(http_file.requests.len())
            .collect();

        App {
            file_path,
            res_rx,
            req_tx,
            request_menu: Menu::new(http_file.requests),
            responses,
            should_exit: false,
            focus: FocusState::default(),
            message_popup: None,
        }
    }

    async fn on_key_event(&mut self, event: KeyEvent) -> anyhow::Result<()> {
        if let Some(popup) = self.message_popup.as_mut() {
            match popup.on_event(event)? {
                HandleSuccess::Consumed => {
                    self.message_popup = None;
                    return Ok(());
                }
                HandleSuccess::Ignored => (),
            };
        }

        // Propagate event to siblings
        let event_result = match self.focus {
            FocusState::RequestsList => self.request_menu.on_event(event),
            FocusState::ResponseBuffer => self.responses[self.request_menu.idx()].on_event(event),
        };

        match event_result {
            Ok(HandleSuccess::Consumed) => {
                return Ok(());
            }
            Ok(HandleSuccess::Ignored) => (),
            Err(e) => {
                MessageDialog::push_message(Message::Error(e.to_string()));
                return Ok(());
            }
        };

        match event.code {
            KeyCode::Char('q' | 'Q') => {
                self.should_exit = true;
            }
            KeyCode::Char('c') => {
                if event.modifiers == KeyModifiers::CONTROL {
                    self.should_exit = true;
                }
            }
            KeyCode::Esc if matches!(self.focus, FocusState::ResponseBuffer) => {
                self.focus = FocusState::RequestsList;
            }
            KeyCode::Enter => match self.focus {
                FocusState::RequestsList => self.focus = FocusState::ResponseBuffer,
                FocusState::ResponseBuffer => {
                    let index = self.request_menu.idx();
                    self.responses[index].set_loading();

                    self.req_tx
                        .send((
                            self.request_menu.selected().clone(),
                            self.request_menu.idx(),
                        ))
                        .await?;
                }
            },
            _ => (),
        };

        Ok(())
    }

    pub fn draw(&self, f: &mut crate::terminal::Frame<'_>) {
        let [main_chunk, legend_chunk] = {
            let x = Layout::default()
                .direction(Direction::Vertical)
                .constraints([Constraint::Min(1), Constraint::Length(1)])
                .split(f.size());

            [x[0], x[1]]
        };

        // Create two chunks with equal screen space
        let [list_chunk, response_chunk] = {
            let x = Layout::default()
                .direction(Direction::Horizontal)
                .constraints([Constraint::Percentage(50), Constraint::Percentage(50)])
                .split(main_chunk);

            [x[0], x[1]]
        };

        let (list_border_style, response_border_style, focused_keymaps) = match self.focus {
            FocusState::RequestsList => (
                Style::default().fg(Color::Blue),
                Style::default(),
                Menu::<HttpRequest>::KEYMAPS.iter(),
            ),
            FocusState::ResponseBuffer => (
                Style::default(),
                Style::default().fg(Color::Blue),
                ResponsePanel::KEYMAPS.iter(),
            ),
        };

        let list_block = Block::default()
            .borders(Borders::ALL)
            .title(format!(">> {} <<", self.file_path.as_str()))
            .border_style(list_border_style);

        let response_block = Block::default()
            .borders(Borders::ALL)
            .border_style(response_border_style);

        self.request_menu.render(f, list_chunk, list_block);
        let response_panel = &self.responses[self.request_menu.idx()];
        response_panel.render(f, response_chunk, response_block);
        Legend::new(Self::KEYMAPS.iter().chain(focused_keymaps)).render(
            f,
            legend_chunk,
            Block::default(),
        );

        if let Some(popup) = self.message_popup.as_ref() {
            popup.render(f, f.size(), Block::default().borders(Borders::ALL));
        }
    }

    pub fn update(&mut self) {
        // Poll for request responses
        if let Ok((res, i)) = self.res_rx.try_recv() {
            self.responses[i].set_response(res);
        }

        if self.message_popup.is_none() {
            self.message_popup = MessageDialog::pop_message()
                .map(|x| Popup::new(x).with_legend(MessageDialog::KEYMAPS.iter()));
        }
    }

    pub fn should_exit(&self) -> bool {
        self.should_exit
    }

    pub async fn on_event(&mut self, e: crossterm::event::Event) -> anyhow::Result<()> {
        if let Event::Key(e) = e {
            self.on_key_event(e).await?;
        }
        Ok(())
    }
}<|MERGE_RESOLUTION|>--- conflicted
+++ resolved
@@ -137,13 +137,8 @@
 fn handle_requests(mut req_rx: Receiver<(HttpRequest, usize)>, res_tx: Sender<(Response, usize)>) {
     tokio::spawn(async move {
         while let Some((req, i)) = req_rx.recv().await {
-<<<<<<< HEAD
-            let data = match rq_core::request::execute(&req, &HashMap::new()).await {
-                Ok(data) => data,
-=======
-            match rq_core::request::execute(&req).await {
+            match rq_core::request::execute(&req, &HashMap::new()).await {
                 Ok(data) => res_tx.send((data, i)).await.unwrap(),
->>>>>>> 29eb2a7c
                 Err(e) => {
                     MessageDialog::push_message(Message::Error(e.to_string()));
                     continue;
