use anyhow::anyhow;
use ratatui::{
    prelude::{Constraint, Direction, Layout},
    style::{Color, Style},
    widgets::{Block, Borders},
};
use rq_core::{
    parser::{HttpFile, HttpRequest},
    request::Response,
};
use tokio::sync::mpsc::{channel, Receiver, Sender};

<<<<<<< HEAD
use crossterm::event::{KeyCode, KeyEvent, KeyModifiers};

use crate::{
    components::{
        input::InputComponent,
        legend::Legend,
        menu::{Menu, MenuItem},
        message_dialog::{Message, MessageDialog},
        popup::Popup,
        response_panel::ResponsePanel,
        BlockComponent, HandleSuccess,
    },
    event::Event,
=======
use crossterm::event::{Event, KeyCode, KeyEvent, KeyModifiers};

use crate::components::{
    legend::Legend,
    menu::Menu,
    message_dialog::{Message, MessageDialog},
    popup::Popup,
    response_panel::ResponsePanel,
    BlockComponent, HandleSuccess,
>>>>>>> 0a983ae6
};

#[derive(Default)]
pub enum FocusState {
    #[default]
    RequestsList,
    ResponsePanel,
}

pub struct App {
    res_rx: Receiver<(Response, usize)>,
    req_tx: Sender<(HttpRequest, usize)>,

    request_menu: Menu<HttpRequest>,
    responses: Vec<ResponsePanel>,
    should_exit: bool,
    file_path: String,
    focus: FocusState,
    message_popup: Option<Popup<MessageDialog>>,
    input_popup: Option<Popup<InputComponent>>,
}

fn handle_requests(mut req_rx: Receiver<(HttpRequest, usize)>, res_tx: Sender<(Response, usize)>) {
    tokio::spawn(async move {
        while let Some((req, i)) = req_rx.recv().await {
            match rq_core::request::execute(&req).await {
                Ok(data) => res_tx.send((data, i)).await.unwrap(),
                Err(e) => {
                    MessageDialog::push_message(Message::Error(e.to_string()));
                    continue;
                }
            };
        }
    });
}

impl App {
    const KEYMAPS: &'static [(&'static str, &'static str); 1] = &[("q", "exit")];

    pub fn new(file_path: String, http_file: HttpFile) -> Self {
        let (req_tx, req_rx) = channel::<(HttpRequest, usize)>(1);
        let (res_tx, res_rx) = channel::<(Response, usize)>(1);

        handle_requests(req_rx, res_tx);

        let responses = (0..http_file.requests.len())
            .map(|idx| ResponsePanel::default().with_idx(idx))
            .collect();

        let request_menu = Menu::new(http_file.requests)
            .with_confirm_callback(|_| Event::emit(Event::Focus(FocusState::ResponsePanel)));

        App {
            file_path,
            res_rx,
            req_tx,
            request_menu,
            responses,
            should_exit: false,
            focus: FocusState::default(),
            message_popup: None,
            input_popup: None,
        }
    }

    async fn on_key_event(&mut self, event: KeyEvent) -> anyhow::Result<()> {
        if let Some(popup) = self.message_popup.as_mut() {
            match popup.on_event(event)? {
                HandleSuccess::Consumed => {
                    self.message_popup = None;
                    return Ok(());
                }
                HandleSuccess::Ignored => (),
            };
        }

        if let Some(popup) = self.input_popup.as_mut() {
            match popup.on_event(event)? {
                HandleSuccess::Consumed => {
                    return Ok(());
                }
                HandleSuccess::Ignored => (),
            };
        }

        // Propagate event to siblings
        let event_result = match self.focus {
            FocusState::RequestsList => self.request_menu.on_event(event),
            FocusState::ResponsePanel => self.responses[self.request_menu.idx()].on_event(event),
        };

        match event_result {
            Ok(HandleSuccess::Consumed) => {
                return Ok(());
            }
            Ok(HandleSuccess::Ignored) => (),
            Err(e) => {
                MessageDialog::push_message(Message::Error(e.to_string()));
                return Ok(());
            }
        };

        match event.code {
            KeyCode::Char('q' | 'Q') => {
                self.should_exit = true;
            }
            KeyCode::Char('c') => {
                if event.modifiers == KeyModifiers::CONTROL {
                    self.should_exit = true;
                }
            }
            _ => (),
        };

        Ok(())
    }

    pub fn draw(&self, f: &mut crate::terminal::Frame<'_>) {
        let [main_chunk, legend_chunk] = {
            let x = Layout::default()
                .direction(Direction::Vertical)
                .constraints([Constraint::Min(1), Constraint::Length(1)])
                .split(f.size());

            [x[0], x[1]]
        };

        // Create two chunks with equal screen space
        let [list_chunk, response_chunk] = {
            let x = Layout::default()
                .direction(Direction::Horizontal)
                .constraints([Constraint::Percentage(50), Constraint::Percentage(50)])
                .split(main_chunk);

            [x[0], x[1]]
        };

        let (list_border_style, response_border_style, legend) = match self.focus {
            FocusState::RequestsList => (
                Style::default().fg(Color::Blue),
                Style::default(),
                Legend::new(Self::KEYMAPS.iter().chain(Menu::<HttpRequest>::keymaps())),
            ),
            FocusState::ResponsePanel => (
                Style::default(),
                Style::default().fg(Color::Blue),
                Legend::new(Self::KEYMAPS.iter().chain(ResponsePanel::keymaps())),
            ),
        };

        let list_block = Block::default()
            .borders(Borders::ALL)
            .title(format!(">> {} <<", self.file_path.as_str()))
            .border_style(list_border_style);

        let response_block = Block::default()
            .borders(Borders::ALL)
            .border_style(response_border_style);

        self.request_menu.render(f, list_chunk, list_block);
        let response_panel = &self.responses[self.request_menu.idx()];
        response_panel.render(f, response_chunk, response_block);
        legend.render(f, legend_chunk, Block::default());

        if let Some(popup) = self.message_popup.as_ref() {
            popup.render(f, f.size(), Block::default().borders(Borders::ALL));
        }

        if let Some(popup) = self.input_popup.as_ref() {
            popup.render(f, f.size(), Block::default().borders(Borders::ALL));
        }
    }

    pub fn update(&mut self) {
        // Poll for request responses
        if let Ok((res, i)) = self.res_rx.try_recv() {
            self.responses[i].set_response(res);
        }

        if self.message_popup.is_none() {
            self.message_popup = MessageDialog::pop_message().map(BlockComponent::popup);
        }
    }

    pub fn should_exit(&self) -> bool {
        self.should_exit
    }

    pub async fn on_event(&mut self, e: Event) {
        let result = match e {
            Event::Focus(e) => {
                self.focus = e;
                Ok(())
            }
            Event::Key(e) => self.on_key_event(e).await,
            Event::Other(_) => Ok(()),
            Event::Save((file_name, option)) => match option {
                crate::components::response_panel::SaveOption::All => {
                    self.responses[self.request_menu.idx()].save_all(&file_name)
                }
                crate::components::response_panel::SaveOption::Body => {
                    self.responses[self.request_menu.idx()].save_body(&file_name)
                }
            },
            Event::NewInput((content, typ)) => {
                match typ {
                    crate::event::InputType::FileName(save_option) => {
                        self.input_popup = Some(
                            InputComponent::from(content.as_str())
                                .with_cursor(0)
                                .with_confirm_callback(move |value| {
                                    Event::emit(Event::InputConfirm);
                                    Event::emit(Event::Save((value, save_option)));
                                })
                                .popup(),
                        );
                    }
                };
                Ok(())
            }
            Event::InputCancel => {
                self.input_popup = None;
                Ok(())
            }
            Event::InputConfirm => {
                self.input_popup = None;
                Ok(())
            }
            Event::SendRequest(idx) => {
                self.responses[idx].set_loading();

                self.req_tx
                    .send((self.request_menu.get(idx).clone(), idx))
                    .await
                    .map_err(|e| anyhow!(e))
            }
        };
        if let Err(e) = result {
            MessageDialog::push_message(Message::Error(e.to_string()));
        }
    }
}<|MERGE_RESOLUTION|>--- conflicted
+++ resolved
@@ -10,31 +10,19 @@
 };
 use tokio::sync::mpsc::{channel, Receiver, Sender};
 
-<<<<<<< HEAD
 use crossterm::event::{KeyCode, KeyEvent, KeyModifiers};
 
 use crate::{
     components::{
         input::InputComponent,
         legend::Legend,
-        menu::{Menu, MenuItem},
+        menu::Menu,
         message_dialog::{Message, MessageDialog},
         popup::Popup,
         response_panel::ResponsePanel,
         BlockComponent, HandleSuccess,
     },
     event::Event,
-=======
-use crossterm::event::{Event, KeyCode, KeyEvent, KeyModifiers};
-
-use crate::components::{
-    legend::Legend,
-    menu::Menu,
-    message_dialog::{Message, MessageDialog},
-    popup::Popup,
-    response_panel::ResponsePanel,
-    BlockComponent, HandleSuccess,
->>>>>>> 0a983ae6
 };
 
 #[derive(Default)]
