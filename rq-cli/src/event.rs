--- conflicted
+++ resolved
@@ -12,12 +12,8 @@
 pub enum Event {
     Focus(FocusState),
     Save((String, SaveOption)),
-<<<<<<< HEAD
-    NewInput((String, InputType)),
     PopupDismiss,
-    SendRequest(usize),
     Message(Message),
-=======
     NewInput(InputBuilder),
 
     InputConfirm,
@@ -29,14 +25,8 @@
     // Name, value
     UpdateVar((String, String)),
 
->>>>>>> 92bd67be
     Key(crossterm::event::KeyEvent),
     Other(crossterm::event::Event),
-}
-
-<<<<<<< HEAD
-pub enum InputType {
-    FileName(SaveOption),
 }
 
 pub enum Message {
@@ -44,8 +34,6 @@
     Error(String),
 }
 
-=======
->>>>>>> 92bd67be
 impl Event {
     pub fn emit(event: Event) {
         EVENT_QUEUE.lock().unwrap().push_front(event);
